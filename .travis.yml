--- conflicted
+++ resolved
@@ -4,8 +4,8 @@
   - "2.7"
 
 env:
-  - VERSION="7.0" ODOO_REPO="odoo/odoo"
-  - VERSION="7.0" ODOO_REPO="OCA/OCB"
+  - VERSION="8.0" ODOO_REPO="odoo/odoo"
+  - VERSION="8.0" ODOO_REPO="OCA/OCB"
 
 virtualenv:
   system_site_packages: true
@@ -15,17 +15,6 @@
  - VERSION="8.0" ODOO_REPO="OCA/OCB"
 
 install:
-<<<<<<< HEAD
- - git clone https://github.com/OCA/maintainer-quality-tools.git $HOME/maintainer-quality-tools
- - export PATH=$HOME/maintainer-quality-tools/travis:$PATH
- - travis_install_nightly 
- - pip install python-ldap
- - printf '[options]\n\nrunning_env = dev' > /tmp/odoo.cfg
-
-script:
-    - travis_run_flake8
-    - travis_run_tests /tmp/odoo.cfg
-=======
   - git clone https://github.com/OCA/maintainer-quality-tools.git ${HOME}/maintainer-quality-tools
   - export PATH=${HOME}/maintainer-quality-tools/travis:${PATH}
   - travis_install_nightly ${VERSION}
@@ -35,7 +24,6 @@
 script:
   - travis_run_flake8
   - travis_run_tests ${VERSION}
->>>>>>> 9b6eee8e
 
 after_success:
   coveralls